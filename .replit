modules = ["nodejs-20", "web", "postgresql-16"]
run = "npm run dev"
hidden = [".config", ".git", "generated-icon.png", "node_modules", "dist"]

[nix]
channel = "stable-24_05"

[deployment]
deploymentTarget = "cloudrun"
build = ["npm", "run", "build"]
run = ["npm", "run", "start"]

[[ports]]
localPort = 3000
externalPort = 3001

[[ports]]
localPort = 5000
externalPort = 80

[[ports]]
localPort = 24678
externalPort = 3000

<<<<<<< HEAD
[[ports]]
localPort = 33003
externalPort = 3003

[[ports]]
localPort = 39067
externalPort = 3002

=======
>>>>>>> 32afb670
[workflows]
runButton = "Project"

[[workflows.workflow]]
name = "Project"
mode = "parallel"
author = "agent"

[[workflows.workflow.tasks]]
task = "workflow.run"
args = "Start application"

[[workflows.workflow]]
name = "Start application"
author = "agent"

[workflows.workflow.metadata]
agentRequireRestartOnSave = false

[[workflows.workflow.tasks]]
task = "packager.installForAll"

[[workflows.workflow.tasks]]
task = "shell.exec"
args = "npm run dev"
waitForPort = 5000<|MERGE_RESOLUTION|>--- conflicted
+++ resolved
@@ -22,17 +22,6 @@
 localPort = 24678
 externalPort = 3000
 
-<<<<<<< HEAD
-[[ports]]
-localPort = 33003
-externalPort = 3003
-
-[[ports]]
-localPort = 39067
-externalPort = 3002
-
-=======
->>>>>>> 32afb670
 [workflows]
 runButton = "Project"
 
