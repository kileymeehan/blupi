--- conflicted
+++ resolved
@@ -23,15 +23,7 @@
 externalPort = 3000
 
 [[ports]]
-<<<<<<< HEAD
-localPort = 33639
-externalPort = 3003
-
-[[ports]]
-localPort = 38123
-=======
 localPort = 39067
->>>>>>> 4f905deb
 externalPort = 3002
 
 [workflows]
